--- conflicted
+++ resolved
@@ -1,11 +1,5 @@
 *.exe
-<<<<<<< HEAD
-.vscode
-build
-
 data/bsc5
-=======
 build
 coverage
-build_coverage
->>>>>>> 8e8ea23b
+build_coverage